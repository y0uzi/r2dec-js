--- conflicted
+++ resolved
@@ -1105,21 +1105,6 @@
             },
             push: function(instr, context) {
                 instr.valid = false;
-<<<<<<< HEAD
-                var value = instr.parsed[1];
-                if (_bits_types[value]) {
-                    return Base.bits_argument(instr.parsed[2], _bits_types[value], false, true, false);
-                }
-                return Base.bits_argument(value);
-            },
-            pop: function(instr, context, instructions) {
-                var previous = instructions[instructions.indexOf(instr) - 1];
-                if (previous && previous.parsed[0] == 'push') {
-                    /* 0x0000 push 1; 0x0002 pop eax ===> eax = 1 */
-                    var src = previous.parsed[1];
-                    previous.parsed = ['nop'];
-                    return Base.instructions.assign(instr.parsed[1], previous.string ? new Base.string(previous.string) : src);
-=======
 
                 var val = instr.parsed.opd[0];
 
@@ -1152,7 +1137,6 @@
                             break;
                         }
                     }
->>>>>>> 884f62d1
                 }
 
                 // poping into result register
