/* 
 * Copyright (C) 2018 deroad
 *
 * This program is free software: you can redistribute it and/or modify
 * it under the terms of the GNU General Public License as published by
 * the Free Software Foundation, either version 3 of the License, or
 * (at your option) any later version.
 *
 * This program is distributed in the hope that it will be useful,
 * but WITHOUT ANY WARRANTY; without even the implied warranty of
 * MERCHANTABILITY or FITNESS FOR A PARTICULAR PURPOSE.  See the
 * GNU General Public License for more details.
 *
 * You should have received a copy of the GNU General Public License
 * along with this program.  If not, see <http://www.gnu.org/licenses/>.
 */

module.exports = (function() {

    var Base = require('libdec/core/base');
    var Variable = require('libdec/core/variable');
    var Extra = require('libdec/core/extra');

    var _memory_name = "_memory";

    var _to_argument = function(wasm_var) {
        return wasm_var.toString('arg');
    };

    var WasmVar = function(name, type, instr) {
        this.name = name;
        this.type = type;
        this.instr = instr;
        this.toString = function(s) {
            if (s == 'arg') {
                return this.type + ' ' + this.name;
            }
            return this.name;
        };
    };

    var StackVar = function(type, instr) {
        return new WasmVar(Variable.uniqueName('stack_'), type, instr);
    };

    var _is_next_a_set = function(instr, instructions) {
        var pos = instructions.indexOf(instr) + 1;
        if (!instructions[pos]) {
            return false;
        }
        var mnem = instructions[pos].parsed.mnem;
        return mnem == 'set_local' || mnem == 'set_global' ? pos : -1;
    };

    var _is_next_local = function(instr, instructions) {
        var pos = instructions.indexOf(instr) + 1;
        if (!instructions[pos]) {
            return false;
        }
        var mnem = instructions[pos].parsed.mnem;
        return mnem == 'set_local' ? pos : -1;
    };

    var _is_previous_call = function(instr, instructions) {
        var pos = instructions.indexOf(instr) - 1;
        if (!instructions[pos]) {
            return false;
        }
        var mnem = instructions[pos].parsed.mnem;
        return mnem == 'call' ? pos : -1;
    };

    var _set_local = function(instr, context, instructions, type, allow_args) {
        var pos = _is_next_local(instr, instructions);
        var name = allow_args ? 'arg_' : 'local_';
        var n = '';
        if (pos < 0) {
            n = instr.parsed.opd[0];
            if (!context.local[n]) {
                name += n;
                context.local[n] = new WasmVar(name, type, instr);
                if (allow_args) {
                    context.input[n] = context.local[n];
                }
            }
            return context.local[n];
        }
        n = instructions[pos].parsed.opd[0];
        if (!context.local[n]) {
            name += n;
            context.local[n] = new WasmVar(name, type, instr);
            if (allow_args) {
                context.input[n] = context.local[n];
            }
        }
        return context.local[n];
    };

    var _set_global = function(instr, context, instructions, type) {
        var n = instr.parsed.opd[0].trim();
        if (!context.global[n]) {
            context.global[n] = new WasmVar('global_' + instr.parsed.opd[0], type, instr);
        }
        return context.global[n];
    };

    var _bits = function(o) {
        if (typeof o == 'object') {
            o = o.parsed.type;
        }
        switch (o) {
            case 'f32':
                return 32;
            case 'f64':
                return 64;
            case 'i64':
                return 64;
            default:
                return 32;
        }
    };

    var _type = function(o, unsigned) {
        if (typeof o == 'object') {
            o = o.parsed.type;
        }
        switch (o) {
            case 'f32':
                return 'float';
            case 'f64':
                return 'double';
            case 'i64':
                return unsigned ? 'uint64_t' : 'int64_t';
            default:
                return unsigned ? 'uint32_t' : 'int32_t';
        }
    };

    var _remove_const = function(instr, instructions, stackval) {
        if (stackval && instructions.indexOf(stackval.instr) == (instructions.indexOf(instr) - 1) && stackval.instr.parsed.mnem == 'const') {
            stackval.instr.valid = false;
            // <type>.const <N>
            return stackval.instr.parsed.opd[0];
        }
        return stackval;
    };

    var _math = function(instr, context, instructions, type, op) {
        var source_b = context.stack.pop();
        source_b = _remove_const(instr, instructions, source_b);
        var source_a = context.stack.pop();
        source_a.type = type;
        source_b.type = type;
        var pos = _is_next_a_set(instr, instructions);
        var destination = StackVar(type, instr);
        context.stack.push(destination); // push must happen.
        if (pos < 0) {
            return op(destination.toString(), source_a.toString(), source_b.toString());
        }
        var next_set = instructions[pos];
        next_set.valid = false;
        if (next_set.parsed.mnem == 'set_local') {
            destination = _set_local(next_set, context, instructions, 'int32_t', false);
        } else {
            destination = _set_global(next_set, context, instructions, 'int32_t');
        }
        return op(destination.toString(), source_a.toString(), source_b.toString());
    };

    var _cmp = {
        eq: 'NE',
        ne: 'EQ',
        eqz: 'NE',
        nez: 'EQ',
        gt_s: 'LE',
        gt_u: 'LE',
        ge_s: 'LT',
        ge_u: 'LT',
        lt_s: 'GE',
        lt_u: 'GE',
        le_s: 'GT',
        le_u: 'GT',
        gt: 'LE',
        ge: 'LT',
        lt: 'GE',
        le: 'GT'
    };

    var _conditional = function(instr, context, instructions) {
        var cond = {};
        cond.b = context.stack.pop().toString();
        cond.a = context.stack.pop().toString();
        if (!cond.a) {
            cond.a = '?';
        }
        if (!cond.b) {
            cond.b = '?';
        }
        cond.cmp = _cmp[instr.parsed.mnem];
        context.condstack.push(cond);
        return Base.nop();
    };

    var _conditional_zero = function(instr, context, instructions) {
        var cond = {};
        cond.b = '0';
        cond.a = context.stack.pop().toString();
        if (!cond.a) {
            cond.a = '?';
        }
        cond.cmp = _cmp[instr.parsed.mnem];
        context.condstack.push(cond);
        return Base.nop();
    };

<<<<<<< HEAD
    var _ops = {
        eq: _conditional,
        ne: _conditional,
        gt_s: _conditional,
        gt_u: _conditional,
        ge_s: _conditional,
        ge_u: _conditional,
        lt_s: _conditional,
        lt_u: _conditional,
        le_s: _conditional,
        le_u: _conditional,
        gt: _conditional,
        ge: _conditional,
        lt: _conditional,
        le: _conditional,
        const: function(instr, context, instructions) {
            var s = _set_local(instr, context, instructions, 'const ' + _type(instr), false);
            context.stack.push(s);
            if (_is_next_local(instr, instructions) < 0) {
                return Base.instructions.assign(s.toString('arg'), instr.parsed[2]);
            }
            return Base.instructions.assign(s.toString(), instr.parsed[2]);
        },
        add: function(instr, context, instructions) {
            return _math(instr, context, instructions, _type(instr), Base.instructions.add);
        },
        and: function(instr, context, instructions) {
            return _math(instr, context, instructions, _type(instr), Base.instructions.and);
        },
        div_s: function(instr, context, instructions) {
            return _math(instr, context, instructions, _type(instr), Base.instructions.divide);
        },
        div_u: function(instr, context, instructions) {
            return _math(instr, context, instructions, _type(instr, true), Base.instructions.divide);
        },
        extend_s: function(instr, context, instructions) {
            var s = _set_local(instr, context, instructions, _type(instr), false);
            var b = context.stack.pop();
            context.stack.push(s);
            if (_is_next_local(instr, instructions) < 0) {
                return Base.instructions.extend(s.toString('arg'), b.toString(), _type(instr.parsed[2]));
            }
            return Base.instructions.extend(s.toString(), b.toString(), _type(instr.parsed[2]));
        },
        extend_u: function(instr, context, instructions) {
            var s = _set_local(instr, context, instructions, _type(instr), false);
            var b = context.stack.pop();
            context.stack.push(s);
            if (_is_next_local(instr, instructions) < 0) {
                return Base.instructions.extend(s.toString('arg'), b.toString(), _type(instr.parsed[2], true));
            }
            return Base.instructions.extend(s.toString(), b.toString(), _type(instr.parsed[2], true));
        },
        mul: function(instr, context, instructions) {
            return _math(instr, context, instructions, _type(instr), Base.instructions.multiply);
        },
        or: function(instr, context, instructions) {
            return _math(instr, context, instructions, _type(instr), Base.instructions.or);
        },
        reinterpret: function(instr, context, instructions) {
            var s = _set_local(instr, context, instructions, _type(instr), false);
            var b = context.stack.pop();
            context.stack.push(s);
            if (_is_next_local(instr, instructions) < 0) {
                return Base.instructions.assign(s.toString('arg'), b.toString());
            }
            return Base.instructions.assign(s.toString(), b.toString());
        },
        rem_s: function(instr, context, instructions) {
            return _math(instr, context, instructions, _type(instr), Base.instructions.module);
        },
        rem_u: function(instr, context, instructions) {
            return _math(instr, context, instructions, _type(instr, true), Base.instructions.module);
        },
        shl: function(instr, context, instructions) {
            return _math(instr, context, instructions, _type(instr), Base.instructions.shift_left);
        },
        shr_s: function(instr, context, instructions) {
            return _math(instr, context, instructions, _type(instr), Base.instructions.shift_right);
        },
        shr_u: function(instr, context, instructions) {
            return _math(instr, context, instructions, _type(instr, true), Base.instructions.shift_right);
        },
        sub: function(instr, context, instructions) {
            return _math(instr, context, instructions, _type(instr), Base.instructions.subtract);
        },
        wrap: function(instr, context, instructions) {
            var s = _set_local(instr, context, instructions, _type(instr), false);
            var b = context.stack.pop();
            context.stack.push(s);
            if (_is_next_local(instr, instructions) < 0) {
                return Base.instructions.extend(s.toString('arg'), b.toString(), _type(instr.parsed[0], true));
            }
            return Base.instructions.extend(s.toString(), b.toString(), _type(instr.parsed[0], true));
        },
        trunc_s: function(instr, context, instructions) {
            var s = _set_local(instr, context, instructions, _type(instr), false);
            var b = context.stack.pop();
            context.stack.push(s);
            if (_is_next_local(instr, instructions) < 0) {
                return Base.instructions.extend(s.toString('arg'), b.toString(), parseInt(instr.parsed[0].replace(/[a-z]/g, '')));
            }
            return Base.instructions.extend(s.toString(), b.toString(), parseInt(instr.parsed[0].replace(/[a-z]/g, '')));
        },
        trunc_u: function(instr, context, instructions) {
            var s = _set_local(instr, context, instructions, _type(instr), false);
            var b = context.stack.pop();
            context.stack.push(s);
            if (_is_next_local(instr, instructions) < 0) {
                return Base.instructions.extend(s.toString('arg'), b.toString(), _type(instr.parsed[0], true));
            }
            return Base.instructions.extend(s.toString(), b.toString(), _type(instr.parsed[0], true));
        },
        xor: function(instr, context, instructions) {
            return _math(instr, context, instructions, _type(instr), Base.instructions.xor);
        },
=======
    var _set_instruction_conditional = function(instr, context) {
        var cond = context.condstack.pop();
        if (!cond) {
            var arg = context.stack.pop();
            if (!arg) {
                arg = '?';
            }
            instr.conditional(arg.toString(), '0', 'NE');
        } else {
            instr.conditional(cond.a, cond.b, cond.cmp);
        }
    };

    var _common_load = function(instr, context) {
        context.memory = true;
        var offset = instr.parsed.opd[instr.parsed.opd.length - 1];
        var pointer = context.stack.pop().toString();
        var register = StackVar(_type(instr), instr);
        context.stack.push(register);
        if (offset != '0') {
            var bits = instr.parsed.mnem.match(/\d+/) || ["32"];
            bits = parseInt(bits[0]) / 8;
            pointer += ' + ' + (parseInt(offset) / bits).toString();
        }
        pointer = _memory_name + ' + ' + pointer;
        return Base.read_memory(pointer, register.toString(), _bits(instr), instr.parsed.mnem.endsWith('_s'));
>>>>>>> 884f62d1
    };

    var _common_store = function(instr, context) {
        context.memory = true;
        var offset = instr.parsed.opd[instr.parsed.opd.length - 1];
        var pointer = context.stack.pop().toString();
        var register = context.stack.pop().toString();
        var bits = instr.parsed.mnem.match(/\d+/) || ["32"];
        bits = parseInt(bits[0]);
        if (offset != '0') {
            pointer += ' + ' + (parseInt(offset) / (bits / 8)).toString();
        }
        pointer = _memory_name + ' + ' + pointer;
        return Base.write_memory(pointer, register.toString(), bits, false);
    };

    var _wasm_arch = {
        instructions: {
            eq: _conditional,
            ne: _conditional,
            eqz: _conditional_zero,
            nez: _conditional_zero,
            gt_s: _conditional,
            gt_u: _conditional,
            ge_s: _conditional,
            ge_u: _conditional,
            lt_s: _conditional,
            lt_u: _conditional,
            le_s: _conditional,
            le_u: _conditional,
            gt: _conditional,
            ge: _conditional,
            lt: _conditional,
            le: _conditional,
            const: function(instr, context, instructions) {
                var s = new StackVar('const ' + _type(instr), instr);
                context.stack.push(s);
                var num = parseInt(instr.parsed.opd[0]);
                if (num > 1023) {
                    num = '0x' + num.toString(16);
                }
                return Base.assign(s.toString(), num.toString());
            },
            load: _common_load,
            load8_s: _common_load,
            load8_u: _common_load,
            load16_s: _common_load,
            load16_u: _common_load,
            store: _common_store,
            store8: _common_store,
            store16: _common_store,
            store32: _common_store,
            add: function(instr, context, instructions) {
                return _math(instr, context, instructions, _type(instr), Base.add);
            },
            and: function(instr, context, instructions) {
                return _math(instr, context, instructions, _type(instr), Base.and);
            },
            div_s: function(instr, context, instructions) {
                return _math(instr, context, instructions, _type(instr), Base.divide);
            },
            div_u: function(instr, context, instructions) {
                return _math(instr, context, instructions, _type(instr, true), Base.divide);
            },
            extend_s: function(instr, context, instructions) {
                var s = _set_local(instr, context, instructions, _type(instr), false);
                var b = context.stack.pop();
                context.stack.push(s);
                if (_is_next_local(instr, instructions) < 0) {
                    return Base.extend(s.toString('arg'), b.toString(), _type(instr));
                }
                return Base.extend(s.toString(), b.toString(), _type(instr));
            },
            extend_u: function(instr, context, instructions) {
                var s = _set_local(instr, context, instructions, _type(instr), false);
                var b = context.stack.pop();
                context.stack.push(s);
                if (_is_next_local(instr, instructions) < 0) {
                    return Base.extend(s.toString('arg'), b.toString(), _type(instr, true));
                }
                return Base.extend(s.toString(), b.toString(), _type(instr, true));
            },
            mul: function(instr, context, instructions) {
                return _math(instr, context, instructions, _type(instr), Base.multiply);
            },
            or: function(instr, context, instructions) {
                return _math(instr, context, instructions, _type(instr), Base.or);
            },
            reinterpret: function(instr, context, instructions) {
                var s = _set_local(instr, context, instructions, _type(instr), false);
                var b = context.stack.pop();
                context.stack.push(s);
                if (_is_next_local(instr, instructions) < 0) {
                    return Base.assign(s.toString('arg'), b.toString());
                }
                return Base.assign(s.toString(), b.toString());
            },
            rem_s: function(instr, context, instructions) {
                return _math(instr, context, instructions, _type(instr), Base.module);
            },
            rem_u: function(instr, context, instructions) {
                return _math(instr, context, instructions, _type(instr, true), Base.module);
            },
            shl: function(instr, context, instructions) {
                return _math(instr, context, instructions, _type(instr), Base.shift_left);
            },
            shr_s: function(instr, context, instructions) {
                return _math(instr, context, instructions, _type(instr), Base.shift_right);
            },
            shr_u: function(instr, context, instructions) {
                return _math(instr, context, instructions, _type(instr, true), Base.shift_right);
            },
            sub: function(instr, context, instructions) {
                return _math(instr, context, instructions, _type(instr), Base.subtract);
            },
            wrap: function(instr, context, instructions) {
                var s = _set_local(instr, context, instructions, _type(instr), false);
                var b = context.stack.pop();
                context.stack.push(s);
                if (_is_next_local(instr, instructions) < 0) {
                    return Base.extend(s.toString('arg'), b.toString(), _type(instr, true));
                }
                return Base.extend(s.toString(), b.toString(), _type(instr, true));
            },
            trunc_s: function(instr, context, instructions) {
                var s = _set_local(instr, context, instructions, _type(instr), false);
                var b = context.stack.pop();
                context.stack.push(s);
                if (_is_next_local(instr, instructions) < 0) {
                    return Base.extend(s.toString('arg'), b.toString(), _type(instr, true));
                }
                return Base.extend(s.toString(), b.toString(), _type(instr, true));
            },
            trunc_u: function(instr, context, instructions) {
                var s = _set_local(instr, context, instructions, _type(instr), false);
                var b = context.stack.pop();
                context.stack.push(s);
                if (_is_next_local(instr, instructions) < 0) {
                    return Base.extend(s.toString('arg'), b.toString(), _type(instr, true));
                }
                return Base.extend(s.toString(), b.toString(), _type(instr, true));
            },
            xor: function(instr, context, instructions) {
                return _math(instr, context, instructions, _type(instr), Base.xor);
            },
            get_global: function(instr, context, instructions) {
                var dst = _set_global(instr, context, instructions, 'int32_t');
                context.stack.push(dst);
                return Base.nop();
            },
            set_global: function(instr, context, instructions) {
                var dst = _set_global(instr, context, instructions, 'int32_t');
                var arg = context.stack.pop();
                return Base.assign(dst.toString(), arg ? arg.toString() : "?");
            },
            get_local: function(instr, context, instructions) {
                context.stack.push(_set_local(instr, context, instructions, 'int32_t', true));
                return Base.nop();
            },
            set_local: function(instr, context, instructions) {
                var dst = _set_local(instr, context, instructions, 'int32_t', false);
                var pos = _is_previous_call(instr, instructions);
                if (pos > -1) {
                    var call = instructions[pos];
                    call.code = Base.assign(dst.toString(), call.code);
                    return Base.nop();
                }
                var arg = context.stack.pop();
                return Base.assign(dst.toString(), arg ? arg.toString() : "?");
            },
            tee_local: function(instr, context, instructions) {
                var dst = _set_local(instr, context, instructions, 'int32_t', true);
                var pos = _is_previous_call(instr, instructions);
                if (pos > -1) {
                    var call = instructions[pos];
                    call.code = Base.assign(dst.toString(), call.code);
                    return Base.nop();
                }
                var arg = context.stack[context.stack.length - 1];
                return Base.assign(dst.toString(), arg.toString());
            },
            drop: function(instr, context, instructions) {
                _remove_const(instr, instructions, context.stack.pop());
                return Base.nop();
            },
            call: function(instr, context, instructions) {
                var args = [];
                for (var i = instructions.indexOf(instr) - 1; i >= 0; i--) {
                    var previous = instructions[i].parsed.mnem;
                    if (!previous.startsWith('get_') && previous != 'const') {
                        break;
                    }
                    args.unshift(context.stack.pop());
                }
                return Base.call('fcn_' + instr.parsed.opd[0], args);
            },
            return: function(instr, context, instructions) {
                var ret = null;
                if (context.stack.length > 0) {
                    if (context.stack.length > 1) {
<<<<<<< HEAD
                        console.log('stack is full..');
=======
                        Global.warning('[wasm] stack len is not zero: ' + context.stack.length);
>>>>>>> 884f62d1
                    }
                    context.returned = context.stack.pop();
                    ret = _remove_const(instr, instructions, context.returned);
                    if (!Extra.is.string(ret)) {
                        ret = context.returned.toString();
                    }
                }
                return Base.return(ret);
            },
            'if': function(instr, context, instructions) {
                _set_instruction_conditional(instr, context);
                return Base.nop();
            },
            br_if: function(instr, context, instructions) {
                _set_instruction_conditional(instr, context);
                return Base.nop();
            },
            'else': function(instr, context, instructions) {
                return Base.nop();
            },
            block: function(instr, context, instructions) {
                return Base.nop();
            },
            loop: function(instr, context, instructions) {
                return Base.nop();
            },
            end: function(instr, context, instructions) {
                if (instr.jump && instr.jump.lte(instr.location)) {
                    _set_instruction_conditional(instr, context);
                } else {
                    var curidx = instructions.indexOf(instr);
                    if (curidx == (instructions.length - 1)) {
                        var ret = null;
                        if (context.stack.length > 0) {
                            if (context.stack.length > 1) {
                                Global.warning('[wasm] stack len is not zero: ' + context.stack.length);
                            }
                            context.returned = context.stack.pop();
                            ret = _remove_const(instr, instructions, context.returned);
                            if (!Extra.is.string(ret)) {
                                ret = ret.toString();
                            }
                        }
                        return Base.return(ret);
                    }
                }

                return Base.nop();
            },
            br: function(instr, context, instructions) {
                return Base.nop();
            },
            nop: function(instr, context, instructions) {
                return Base.nop();
            },
            invalid: function(instr, context, instructions) {
                return Base.nop();
            }
        },
        parse: function(asm) {
            asm = asm.trim().replace(/\s+/g, ' ').replace(/\//g, ' ');
            var type = asm.match(/[if]\d\d\./);
            if (type) {
                type = type[0];
                asm = asm.replace(/[if]\d\d\./, '');
            }
            asm = asm.split(' ');

            return {
                type: type || 'i32',
                mnem: asm.shift(),
                opd: asm
            };
        },
        context: function() {
            return {
                returned: null,
                global: {},
                input: {},
                local: {},
                stack: [],
                condstack: [],
                memory: false,
            };
        },
<<<<<<< HEAD
=======
        globalvars: function(context) {
            var to_return = Extra.to.array(context.global).map(_to_argument);
            if (context.memory) {
                to_return.unshift("extern uint8_t " + _memory_name + "[]");
            }
            return to_return;
        },
>>>>>>> 884f62d1
        localvars: function(context) {
            var vars = [];
            for (var k in context.local) {
                var o = context.local[k];
                if (Extra.is.inObject(context.input, o) || Extra.is.inObject(context.global, o)) {
                    continue;
                }
                vars.push(o.toString('arg'));
            }
            return vars;
        },
        arguments: function(context) {
            return Extra.to.array(context.input).map(_to_argument);
        },
        returns: function(context) {
            if (context.returned) {
                return context.returned.type.replace(/const\s/, '');
            }
            return 'void';
        }
    };
    return _wasm_arch;
})();<|MERGE_RESOLUTION|>--- conflicted
+++ resolved
@@ -213,124 +213,6 @@
         return Base.nop();
     };
 
-<<<<<<< HEAD
-    var _ops = {
-        eq: _conditional,
-        ne: _conditional,
-        gt_s: _conditional,
-        gt_u: _conditional,
-        ge_s: _conditional,
-        ge_u: _conditional,
-        lt_s: _conditional,
-        lt_u: _conditional,
-        le_s: _conditional,
-        le_u: _conditional,
-        gt: _conditional,
-        ge: _conditional,
-        lt: _conditional,
-        le: _conditional,
-        const: function(instr, context, instructions) {
-            var s = _set_local(instr, context, instructions, 'const ' + _type(instr), false);
-            context.stack.push(s);
-            if (_is_next_local(instr, instructions) < 0) {
-                return Base.instructions.assign(s.toString('arg'), instr.parsed[2]);
-            }
-            return Base.instructions.assign(s.toString(), instr.parsed[2]);
-        },
-        add: function(instr, context, instructions) {
-            return _math(instr, context, instructions, _type(instr), Base.instructions.add);
-        },
-        and: function(instr, context, instructions) {
-            return _math(instr, context, instructions, _type(instr), Base.instructions.and);
-        },
-        div_s: function(instr, context, instructions) {
-            return _math(instr, context, instructions, _type(instr), Base.instructions.divide);
-        },
-        div_u: function(instr, context, instructions) {
-            return _math(instr, context, instructions, _type(instr, true), Base.instructions.divide);
-        },
-        extend_s: function(instr, context, instructions) {
-            var s = _set_local(instr, context, instructions, _type(instr), false);
-            var b = context.stack.pop();
-            context.stack.push(s);
-            if (_is_next_local(instr, instructions) < 0) {
-                return Base.instructions.extend(s.toString('arg'), b.toString(), _type(instr.parsed[2]));
-            }
-            return Base.instructions.extend(s.toString(), b.toString(), _type(instr.parsed[2]));
-        },
-        extend_u: function(instr, context, instructions) {
-            var s = _set_local(instr, context, instructions, _type(instr), false);
-            var b = context.stack.pop();
-            context.stack.push(s);
-            if (_is_next_local(instr, instructions) < 0) {
-                return Base.instructions.extend(s.toString('arg'), b.toString(), _type(instr.parsed[2], true));
-            }
-            return Base.instructions.extend(s.toString(), b.toString(), _type(instr.parsed[2], true));
-        },
-        mul: function(instr, context, instructions) {
-            return _math(instr, context, instructions, _type(instr), Base.instructions.multiply);
-        },
-        or: function(instr, context, instructions) {
-            return _math(instr, context, instructions, _type(instr), Base.instructions.or);
-        },
-        reinterpret: function(instr, context, instructions) {
-            var s = _set_local(instr, context, instructions, _type(instr), false);
-            var b = context.stack.pop();
-            context.stack.push(s);
-            if (_is_next_local(instr, instructions) < 0) {
-                return Base.instructions.assign(s.toString('arg'), b.toString());
-            }
-            return Base.instructions.assign(s.toString(), b.toString());
-        },
-        rem_s: function(instr, context, instructions) {
-            return _math(instr, context, instructions, _type(instr), Base.instructions.module);
-        },
-        rem_u: function(instr, context, instructions) {
-            return _math(instr, context, instructions, _type(instr, true), Base.instructions.module);
-        },
-        shl: function(instr, context, instructions) {
-            return _math(instr, context, instructions, _type(instr), Base.instructions.shift_left);
-        },
-        shr_s: function(instr, context, instructions) {
-            return _math(instr, context, instructions, _type(instr), Base.instructions.shift_right);
-        },
-        shr_u: function(instr, context, instructions) {
-            return _math(instr, context, instructions, _type(instr, true), Base.instructions.shift_right);
-        },
-        sub: function(instr, context, instructions) {
-            return _math(instr, context, instructions, _type(instr), Base.instructions.subtract);
-        },
-        wrap: function(instr, context, instructions) {
-            var s = _set_local(instr, context, instructions, _type(instr), false);
-            var b = context.stack.pop();
-            context.stack.push(s);
-            if (_is_next_local(instr, instructions) < 0) {
-                return Base.instructions.extend(s.toString('arg'), b.toString(), _type(instr.parsed[0], true));
-            }
-            return Base.instructions.extend(s.toString(), b.toString(), _type(instr.parsed[0], true));
-        },
-        trunc_s: function(instr, context, instructions) {
-            var s = _set_local(instr, context, instructions, _type(instr), false);
-            var b = context.stack.pop();
-            context.stack.push(s);
-            if (_is_next_local(instr, instructions) < 0) {
-                return Base.instructions.extend(s.toString('arg'), b.toString(), parseInt(instr.parsed[0].replace(/[a-z]/g, '')));
-            }
-            return Base.instructions.extend(s.toString(), b.toString(), parseInt(instr.parsed[0].replace(/[a-z]/g, '')));
-        },
-        trunc_u: function(instr, context, instructions) {
-            var s = _set_local(instr, context, instructions, _type(instr), false);
-            var b = context.stack.pop();
-            context.stack.push(s);
-            if (_is_next_local(instr, instructions) < 0) {
-                return Base.instructions.extend(s.toString('arg'), b.toString(), _type(instr.parsed[0], true));
-            }
-            return Base.instructions.extend(s.toString(), b.toString(), _type(instr.parsed[0], true));
-        },
-        xor: function(instr, context, instructions) {
-            return _math(instr, context, instructions, _type(instr), Base.instructions.xor);
-        },
-=======
     var _set_instruction_conditional = function(instr, context) {
         var cond = context.condstack.pop();
         if (!cond) {
@@ -357,7 +239,6 @@
         }
         pointer = _memory_name + ' + ' + pointer;
         return Base.read_memory(pointer, register.toString(), _bits(instr), instr.parsed.mnem.endsWith('_s'));
->>>>>>> 884f62d1
     };
 
     var _common_store = function(instr, context) {
@@ -558,11 +439,7 @@
                 var ret = null;
                 if (context.stack.length > 0) {
                     if (context.stack.length > 1) {
-<<<<<<< HEAD
-                        console.log('stack is full..');
-=======
                         Global.warning('[wasm] stack len is not zero: ' + context.stack.length);
->>>>>>> 884f62d1
                     }
                     context.returned = context.stack.pop();
                     ret = _remove_const(instr, instructions, context.returned);
@@ -648,8 +525,6 @@
                 memory: false,
             };
         },
-<<<<<<< HEAD
-=======
         globalvars: function(context) {
             var to_return = Extra.to.array(context.global).map(_to_argument);
             if (context.memory) {
@@ -657,7 +532,6 @@
             }
             return to_return;
         },
->>>>>>> 884f62d1
         localvars: function(context) {
             var vars = [];
             for (var k in context.local) {
